# Locomotion Python Package

## Getting Started

These instructions will get you a copy of the project up and running on your
local machine for development and testing purposes. See deployment for notes on
how to deploy the project on a live system.

### Installation and Requirements

As of 24 January 2020, the `locomotion` package has been converted for use on
Python 3.7.3. This module also requires the following python packages:
<<<<<<< HEAD
* Numpy (>= 1.16.2)
* Scipy (>= 1.5.0)
* Plotly (>= 4.4.1)
* Libigl (beta version, under development)

### Installing

The `pip` installation is a work in progress. In the meantime, the package can
be manually installed in your system.

#### Step 1: Adding `locomotion` to your Python Path

To access the `locomotion` package, you could either copy the `locomotion`
folder into your working directory, or add the package to your environment. To
do the latter, you may use the following methods in your terminal, replacing
`/PATH/TO/PACKAGE` with the directory containing the package:

```shell
export PYTHONPATH=$PYTHONPATH:/PATH/TO/PACKAGE
=======
* numpy (>= 1.16.2)
* scipy (>= 1.2.1)
* plotly (>= 4.4.1)
* dtw-python (>= 1.1.4)
* igl (>=2.2.0)

#### Installation instructions

As `locomotion` is still in development, the only supported method for 
installation method is from source. Once you've cloned the directory or 
downloaded the source file, run the following command while in the main 
directory.
>>>>>>> e8bd0b70
```
python setup.py install
```

**Note**: One of our dependencies, `igl`, is still in development phase, and is
not currently on PyPI. You will have to install it manually in order to use
`locomotion`. You may find the installation instructions
[here](https://github.com/libigl/libigl-python-bindings).

After installing all the requirements, you should now be able to run `import
locomotion` in your Python shell.

#### Checking the installation

To ensure that all the functions in the package work as intended, run the jupyer
notebook `installation_check.ipynb`, which is located in the main folder. Follow
through the notebook, which will run through the basic functions of the package.
If the package is installed properly, it should be able to generate a small
sample dataset and run the BDD and CSD on it.

## Data format

### File Format
The package accepts csv and tsv files. However, because it distinguishes between
tsv and csv by doing a simple check to see if tabs or commas are present in the
first (header) line, make sure to avoid using both delimiters in the header of
your data file. If your data must use both, you will need to edit the `get_raw_data`
function in `animal.py`. 

### Header Format 
The computations require X and Y coordinate data with corresponding column
titles in string format, so the coordinate data columns must be labelled "X" and
"Y", including the quotation marks. They can also be single quotes. 

### Information File Format 
The information about the animals are stored in a json file, which is required
to read in relevant data for each computation. The fields and format are as in
this sample entry below. Note that all times are in minutes. In general, avoid
using spaces in the field values.

```javascript
{
        "name": "NSS_01", //Can be anything. Make it unique
        "data_file_location": "/data/medaka/NSS_01.dat",
        //full path to the data file
        "animal_attributes": {
            "species": "Medaka", //species name
            "exp_type": "NSS", //experiment type
            "control_group": "True", //True or False
            "ID": "01" //number, but in quotations
        },
        "capture_attributes": {
            "frames_per_sec": 20, //integer
            "pixels_per_mm": 1.6, //float
            "dim_x": 200, //in mm
            "dim_y": 100, //in mm
            "start_time": 0, //in min
            "end_time": 10, //in min
            "baseline_start_time": 0, //in min
            "baseline_end_time": 2 //in min
        }
    }
```

To generate the info file, you can use `infosheetGenerator.py` provided along with
the locomotion package, which will populate a json file in the correct format by
prompting the user for each necessary piece of information. It should run
similarly to the following snippet.

```
Specify the directory the json file will be saved: /path/to/json/files/
Specify the json file name: sample.json
Write new file or append to an existing file? [w/a] w
Read in all data files in a directory or individual data files? [d/f] f
Specify the data file to read from: /path/to/data/files/SS_01.tsv
Required information for /path/to/data/files/SS_01.tsv...
Name: SS_01
Species: medaka
Experiment type: SS
ID: 01
Is this the control group? [y/n] n
Horizontal dimension of the capture area (in mm): 200
Vertical dimension of the capture area (in mm): 100
Pixels to mm ratio: 2.4
Frame rate (per second): 20
Experiment starts at (in min): 0
Experiment ends at (in min): 10
Baseline segment starts at (in min): 0
Baseline segment ends at (in min): 2
Do you want to add another file? [y/n] n
Wrote the information entered into /path/to/json/files/sample.json
```

## Using the Package

Once you import the `locomotion` package, you will need to first initiate animal
objects using the `locomotion.get_animal_objs` command, which returns a list of
animal objects with basic X and Y data from the data files.

The routines for calculating Behavioral Distortion Distance (BDD) are located in
the `trajectory.py` file and can be called by
`locomotion.trajectory.[routine_name]`.

Example script:

```python
import locomotion
info_file = "/path/to/animal_info.json"
animals = locomotion.get_animal_objs( info_file )
for a in animals:
  locomotion.trajectory.get_curve_data( a )
variables = ['Y','Velocity','Curvature']
start_time, end_time = 0, 1
norm_mode = 'spec'
distances = locomotion.trajectory.compute_all_bdd( animals, variables, start_time, end_time, norm_mode )
output_directory, outfile_name = "/path/to/outdir", "results"
sort_table, square_table = False, False
color_min, color_max = 0.1, 0.5
locomotion.write.post_process( animals, distances, output_directory, outfile_name, sort_table, square_table, color_min, color_max )
```

Alternately, you can use the `computeBDD.py` script and follow prompts to run
comparisons among animals in a given info file by running `python computeBDD.py`
in your terminal, which should run similar to this sample snippet.

```
Specify the path to the json file with animal information: /path/to/animal_info.json
Use all entries in the info file? [y/n] y
Which variables do you want to use? (e.g., 'Y Velocity Curvature') Y Velocity Curvature
Specify the start time of the segment you want to compare: 0
Specify the end time of the segment you want to compare: 1
Which time segment do you want to normalize over: the predetermined baseline or the segment specified above? [b/s] b
Do you want to write the results into a file? [y/n] y
Specify the output directory: /path/to/outdir
Specify the output file name: results
Do you want to sort the output? [y/n] n
Do you want the distance table to be square instead of upper triangular? [y/n] n
```

To calculate the Intra-Individual Behavioral Distortion Distance (IIBDD) for each animal in a
specified info sheet, one can run a script like the following:

```python
import locomotion
info_file = "/path/to/animal_info.json"
animals = locomotion.get_animal_objs( info_file )
for a in animals:
  locomotion.trajectory.get_curve_data( a )
variables = ['Y','Velocity','Curvature']
norm_mode = 'spec'
number_of_comparisons_per_animal, specified_durations = 100, None
output_directory, outfile_name = "/path/to/outdir", "results"
start_time, end_time = 0, 1
locomotion.trajectory.compute_all_iibdd( animals, variables, norm_mode, number_of_comparisons_per_animal, specified_durations, output_directory, outfile_name, start_time, end_time )
```

Alternately, you can use the `computeIIBDD.py` script and follow prompts to run
comparisons among animals in a given info file by running `python
computeIIBDD.py` in your terminal, which should run similar to this sample
snippet.

```
Specify the path to the json file with animal information: /path/to/animal_info.json
Use all entries in the info file? [y/n] y
Which variables do you want to use? (e.g., 'Y Velocity Curvature') Y Velocity Curvature
Specify the start time of the overall segment in which you want to run comparisons: 0
Specify the end time of the overall segment in which you want to run comparisons: 1
Which time segment do you want to normalize over: the predetermined baseline or the segment specified above? [b/s] b
Do you want to write the results into a file? [y/n] y
Specify the output directory: /path/to/outdir
Specify the output file name: results
```

The routines for calculating Conformal Spatiotemporal Distance (CSD) are located
in the `heatmap.py` file and can be called by `locomotion.heatmap.[routine_name]`.

Example script:

```python
import locomotion
info_file = "/path/to/animal_info.json"
animals = locomotion.get_animal_objs( info_file )
grid_size, start_time, end_time = 10, 0, 2
for a in animals:
  locomotion.heatmap.get_surface_data( a, grid_size, start_time, end_time )
distances = locomotion.heatmap.compute_all_csd( animals )
output_directory, outfile_name = "/path/to/outdir", "results"
sort_table, square_table = False, False
color_min, color_max = 0, 0.2
locomotion.write.post_process( animals, distances, output_directory, outfile_name, sort_table, square_table, color_min, color_max )
```

Alternately, you can use the `computeCSD.py` script and follow prompts to run
comparisons among animals in a given info file by running `python computeCSD.py`
in your terminal, which should run similar to this sample snippet.

```
Specify the path to the json file with animal information: /path/to/animal_info.json
Use all entries in the info file? [y/n] y
Specify the start time of the segment you want to compare: 0
Specify the end time of the segment you want to compare: 1
Specify the grid size for the heat map (in the same units as the x- and y-dimensions): 10
Do you want to write the results into a file? [y/n] y
Specify the output directory: /path/to/outdir
Specify the output file name: results
Do you want to sort the output? [y/n] n
Do you want the distance table to be square instead of upper triangular? [y/n] n
```

<!--

## Deployment

Add additional notes about how to deploy this on a live system

## Contributing

Please read
[CONTRIBUTING.md](https://gist.github.com/PurpleBooth/b24679402957c63ec426) for
details on our code of conduct, and the process for submitting pull requests to
us.

## Versioning

We use [SemVer](http://semver.org/) for versioning. For the versions available, see the [tags on this repository](https://github.com/your/project/tags). 

## Authors

* **AUTHORS** 

See also the list of [contributors](https://github.com/mechunderlyingbehavior/locomotion/contributors) who participated in this project.

## License

This project is licensed under the MIT License - see the [LICENSE.md](LICENSE.md) file for details

## Acknowledgments

* Hat tip to anyone whose code was used
* Inspiration
* etc

--!><|MERGE_RESOLUTION|>--- conflicted
+++ resolved
@@ -10,29 +10,9 @@
 
 As of 24 January 2020, the `locomotion` package has been converted for use on
 Python 3.7.3. This module also requires the following python packages:
-<<<<<<< HEAD
-* Numpy (>= 1.16.2)
-* Scipy (>= 1.5.0)
-* Plotly (>= 4.4.1)
-* Libigl (beta version, under development)
-
-### Installing
-
-The `pip` installation is a work in progress. In the meantime, the package can
-be manually installed in your system.
-
-#### Step 1: Adding `locomotion` to your Python Path
-
-To access the `locomotion` package, you could either copy the `locomotion`
-folder into your working directory, or add the package to your environment. To
-do the latter, you may use the following methods in your terminal, replacing
-`/PATH/TO/PACKAGE` with the directory containing the package:
-
-```shell
-export PYTHONPATH=$PYTHONPATH:/PATH/TO/PACKAGE
-=======
+
 * numpy (>= 1.16.2)
-* scipy (>= 1.2.1)
+* scipy (>= 1.5.0)
 * plotly (>= 4.4.1)
 * dtw-python (>= 1.1.4)
 * igl (>=2.2.0)
@@ -43,7 +23,6 @@
 installation method is from source. Once you've cloned the directory or 
 downloaded the source file, run the following command while in the main 
 directory.
->>>>>>> e8bd0b70
 ```
 python setup.py install
 ```
