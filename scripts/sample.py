import sys
import os
import numpy as np
PATH_TO_DIRECTORY = os.getcwd()

# If this works, then locomotion has been installed into your system.
import locomotion

outfile = PATH_TO_DIRECTORY + "/../data/rodent_sample/rodent_JSON.json"
# outfile = PATH_TO_DIRECTORY + "/../samples/sample_check_SS.json"
info_files = [outfile] # 5 animals in this json
animals = locomotion.setup_animal_objs(info_files,
                                       smooth_order=3,
                                       smooth_window=5,
                                       smooth_method="lowess") # CHANGE THESE TO TEST SMOOTHENING
for a in animals:
    locomotion.write.plot_path(a, 'results/')
    first_deriv, velocity = locomotion.trajectory.populate_velocity( a )
    _, _, _, curvature = locomotion.trajectory.populate_curvature(a, first_deriv=first_deriv, velocity=velocity)
    locomotion.write.render_single_animal_graph(curvature, a, 'Curvature', 'results/')
<<<<<<< HEAD
    print(f"Av Curvature for {a.get_name()} : {np.mean(np.abs(curvature))}")
    # locomotion.heatmap.populate_surface_data(a, plot_heatmap=True,
    #                                          outdir='results/')

=======
>>>>>>> b5086bbc
    #### EVERYTHING BELOW THIS POINT IS NOT NEEDED FOR SMOOTHENING CHECK ####
#     locomotion.trajectory.populate_distance_from_point(a, "point", 'Dist to Point', col_names=['X', 'Y'])

# variables = ['Velocity', 'Curvature', 'Dist to Point']
# norm_mode = ['universal','universal', 'bounded']
# start_time, end_time = 0, 1

# # Populating mean and std into animal objects for norm_mode = 'universal'
# raw_vals = {}
# for var in variables:
#     raw_vals.update({var:[]})

# for a in animals:
#     for var in variables:
#         raw_vals[var].extend(a.get_raw_vals(var, start_time, end_time))

# for var in variables[:2]:
#     mean = np.mean(raw_vals[var])
#     std = np.std(raw_vals[var])
#     for a in animals:
#         a.add_norm_standard(var, 'universal', mean, std)

# # NEW BOUNDED NORMALIZATION FOR DISTANCE TYPE METHODS
# # TODO: Find proper bounds for Dist to Point
# lower_bound = 0
# upper_bound = 100
# for a in animals:
#     a.add_norm_bounded('Dist to Point', 'bounded', lower_bound, upper_bound)



# # IF YOU ARE RUNNING PAIRWISE BDD COMPARISONS ON FULL MODE:
# a1 = animals[0]
# a2 = animals[1]
# # a3 = animals[2]


# # a1 and a2
# bdd_12 = locomotion.trajectory.compute_one_bdd(a1, a2, variables,
#                                                start_time, end_time,
#                                                start_time, end_time,
#                                                norm_mode, fullmode=True, outdir='results/')

# a1 and a3
# bdd_13 = locomotion.trajectory.compute_one_bdd(a1, a3, variables,
#                                                start_time, end_time,
#                                                start_time, end_time,
#                                                norm_mode, fullmode=True, outdir='BDD_13/')

# # a2 and a3
# bdd_23 = locomotion.trajectory.compute_one_bdd(a2, a3, variables,
#                                                start_time, end_time,
#                                                start_time, end_time,
#                                                norm_mode, fullmode=True, outdir='BDD_23/')

# # OTHERWISE, just run locomotion.trajectory.compute_all_bdd() and other write stuff.<|MERGE_RESOLUTION|>--- conflicted
+++ resolved
@@ -18,13 +18,7 @@
     first_deriv, velocity = locomotion.trajectory.populate_velocity( a )
     _, _, _, curvature = locomotion.trajectory.populate_curvature(a, first_deriv=first_deriv, velocity=velocity)
     locomotion.write.render_single_animal_graph(curvature, a, 'Curvature', 'results/')
-<<<<<<< HEAD
-    print(f"Av Curvature for {a.get_name()} : {np.mean(np.abs(curvature))}")
-    # locomotion.heatmap.populate_surface_data(a, plot_heatmap=True,
-    #                                          outdir='results/')
 
-=======
->>>>>>> b5086bbc
     #### EVERYTHING BELOW THIS POINT IS NOT NEEDED FOR SMOOTHENING CHECK ####
 #     locomotion.trajectory.populate_distance_from_point(a, "point", 'Dist to Point', col_names=['X', 'Y'])
 
